import marimo

__generated_with = "0.13.15"
app = marimo.App(width="medium")


@app.cell
def _():
    import marimo as mo
    import polars as pl

    from jquantstats.api import build_data

    return build_data, mo, pl


@app.cell
def _(mo, pl):
<<<<<<< HEAD
    returns = pl.read_csv(str(mo.notebook_location() / "public" / "portfolio.csv"), try_parse_dates=True).with_columns(
=======
    returns = pl.read_csv(mo.notebook_location() / "public" / "portfolio.csv", try_parse_dates=True).with_columns(
>>>>>>> 20bbbaf6
        [
            pl.col("AAPL").cast(pl.Float64, strict=False),
            pl.col("META").cast(pl.Float64, strict=False),
            pl.col("Date").cast(pl.Date, strict=False),
        ]
    )

<<<<<<< HEAD
    benchmark = pl.read_csv(str(mo.notebook_location() / "public" / "benchmark.csv"), try_parse_dates=True)
=======
    benchmark = pl.read_csv(mo.notebook_location() / "public" / "benchmark.csv", try_parse_dates=True)
>>>>>>> 20bbbaf6
    return benchmark, returns


@app.cell
def _(benchmark, build_data, returns):
    data = build_data(returns=returns, benchmark=benchmark, date_col="Date")
    return (data,)


@app.cell
def _(data):
    data.all
    return


@app.cell
def _(data):
    data.assets
    return


@app.cell
def _(data):
    data.date_col
    return


@app.cell
def _(data):
    data.returns
    return


@app.cell
def _(data):
    data.stats.sharpe()
    return


@app.cell
def _(data):
    data
    # fig = data.plots.plot_snapshot(log_scale=True)
    # fig.show()
    return


if __name__ == "__main__":
    app.run()<|MERGE_RESOLUTION|>--- conflicted
+++ resolved
@@ -16,11 +16,7 @@
 
 @app.cell
 def _(mo, pl):
-<<<<<<< HEAD
     returns = pl.read_csv(str(mo.notebook_location() / "public" / "portfolio.csv"), try_parse_dates=True).with_columns(
-=======
-    returns = pl.read_csv(mo.notebook_location() / "public" / "portfolio.csv", try_parse_dates=True).with_columns(
->>>>>>> 20bbbaf6
         [
             pl.col("AAPL").cast(pl.Float64, strict=False),
             pl.col("META").cast(pl.Float64, strict=False),
@@ -28,11 +24,8 @@
         ]
     )
 
-<<<<<<< HEAD
     benchmark = pl.read_csv(str(mo.notebook_location() / "public" / "benchmark.csv"), try_parse_dates=True)
-=======
-    benchmark = pl.read_csv(mo.notebook_location() / "public" / "benchmark.csv", try_parse_dates=True)
->>>>>>> 20bbbaf6
+
     return benchmark, returns
 
 
