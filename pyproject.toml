# Main project metadata
[project]
name = 'jquantstats'
version = "0.0.0"
description = "Analytics for quants"
authors = [{name='tschm', email= 'thomas.schmelzer@gmail.com'}]
readme = "README.md"
requires-python = ">=3.11"
dependencies = [
    "numpy>=2.0.0",
    "plotly>=6.0.0",
    "polars>=1.18.0",
    "pandas>=2.2.3",
<<<<<<< HEAD
    "pyarrow>=18.0.0",
    "scipy>=1.14.1",
    "pdoc>=15.0.4",
    "marimo>=0.16.5",
=======
    "pyarrow>=22.0.0",
    "scipy>=1.14.1"
>>>>>>> 32c9fc82
]

# Project URLs for documentation and reference
[project.urls]
repository = "https://github.com/tschm/jquantstats"

# Optional dependencies that can be installed with extras (e.g., pip install jquantstats[plot])
[project.optional-dependencies]
plot = ["kaleido==1.1.0"]

dev = [
    "pytest-cov==7.0.0",
    "pytest==8.4.2",
    "yfinance==0.2.66",
    "ipython==8.37.0",
    "quantstats==0.0.77",
    "marimo>=0.13.15",
]


# Build system configuration
[build-system]
requires = ["hatchling"]
build-backend = "hatchling.build"

# Configuration for wheel build
[tool.hatch.build.targets.wheel]
packages = ["src/jquantstats"]

# Configuration for what files to include in the build
[tool.hatch.build]
include = [
    "LICENSE",    # Ensure the LICENSE file is included in your package
    "README.md",
    "src/jquantstats"
]

# Bandit security linter configuration
[tool.bandit]
exclude_dirs = ["src/tests"]  # Exclude test directories from security scanning

# Deptry dependency checker configuration
[tool.deptry]
# see https://deptry.com/usage/#pep-621-dev-dependency-groups
pep621_dev_dependency_groups = ["dev"]  # Specify which groups are development dependencies

# Ignore specific dependency issues
[tool.deptry.per_rule_ignores]
DEP002 = ["kaleido", "pyarrow"]  # DEP002: Unused direct dependencies<|MERGE_RESOLUTION|>--- conflicted
+++ resolved
@@ -11,15 +11,8 @@
     "plotly>=6.0.0",
     "polars>=1.18.0",
     "pandas>=2.2.3",
-<<<<<<< HEAD
-    "pyarrow>=18.0.0",
-    "scipy>=1.14.1",
-    "pdoc>=15.0.4",
-    "marimo>=0.16.5",
-=======
     "pyarrow>=22.0.0",
     "scipy>=1.14.1"
->>>>>>> 32c9fc82
 ]
 
 # Project URLs for documentation and reference
